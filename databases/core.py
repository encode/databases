--- conflicted
+++ resolved
@@ -12,16 +12,7 @@
 from sqlalchemy.sql import ClauseElement
 
 from databases.importer import import_from_string
-<<<<<<< HEAD
-from databases.interfaces import (
-    ConnectionBackend,
-    DatabaseBackend,
-    Record,
-    TransactionBackend,
-)
-=======
 from databases.interfaces import DatabaseBackend, Record
->>>>>>> fbea46d2
 
 try:  # pragma: no cover
     import click
