--- conflicted
+++ resolved
@@ -3,9 +3,7 @@
 import functools
 import logging
 import typing
-from contextvars import ContextVar
 from types import TracebackType
-from typing import Dict, Tuple
 from urllib.parse import SplitResult, parse_qsl, unquote, urlsplit
 
 from sqlalchemy import text
@@ -35,21 +33,6 @@
 
 logger = logging.getLogger("databases")
 
-# Connections are stored as task-local state, but care must be taken to ensure
-# that two database instances in the same task do not overwrite each other's connections.
-# For this reason, the dict key comprises the database instance and the current task.
-_connection_contextmap: ContextVar[
-    Dict[Tuple["Database", asyncio.Task], "Connection"]
-] = ContextVar("databases:Connection")
-
-
-def _get_connection_contextmap() -> Dict[Tuple["Database", asyncio.Task], "Connection"]:
-    connections = _connection_contextmap.get(None)
-    if connections is None:
-        connections = {}
-        _connection_contextmap.set(connections)
-    return connections
-
 
 class Database:
     SUPPORTED_BACKENDS = {
@@ -79,12 +62,9 @@
         assert issubclass(backend_cls, DatabaseBackend)
         self._backend = backend_cls(self.url, **self.options)
 
-<<<<<<< HEAD
-=======
         # Connections are stored per asyncio task
-        self._connections: typing.Dict[typing.Optional[asyncio.Task], Connection]= {}
-
->>>>>>> 2d4554d7
+        self._connections: typing.Dict[typing.Optional[asyncio.Task], Connection] = {}
+
         # When `force_rollback=True` is used, we use a single global
         # connection, within a transaction that always rolls back.
         self._global_connection: typing.Optional[Connection] = None
@@ -132,15 +112,10 @@
             self._global_transaction = None
             self._global_connection = None
         else:
-<<<<<<< HEAD
-            task = asyncio.current_task()
-            assert task is not None, "Not running in an asyncio task"
-            connections = _get_connection_contextmap()
-            if (self, task) in connections:
-                del connections[self, task]
-=======
-            self._connections.pop(asyncio.current_task(), None)
->>>>>>> 2d4554d7
+            current_task = asyncio.current_task()
+            assert current_task is not None, "No currently running task"
+            if current_task in self._connections:
+                del self._connections[current_task]
 
         await self._backend.disconnect()
         logger.info(
@@ -214,22 +189,12 @@
         if self._global_connection is not None:
             return self._global_connection
 
-<<<<<<< HEAD
-        task = asyncio.current_task()
-        assert task is not None, "Not running in an asyncio task"
-        connections = _get_connection_contextmap()
-        if (self, task) not in connections:
-            connections[self, task] = Connection(self._backend)
-
-        return connections[self, task]
-=======
         current_task = asyncio.current_task()
+        assert current_task is not None, "No currently running task"
         if current_task not in self._connections:
-            connection = Connection(self._backend)
-            self._connections[current_task] = connection
+            self._connections[current_task] = Connection(self._backend)
 
         return self._connections[current_task]
->>>>>>> 2d4554d7
 
     def transaction(
         self, *, force_rollback: bool = False, **kwargs: typing.Any
@@ -370,19 +335,6 @@
 
 _CallableType = typing.TypeVar("_CallableType", bound=typing.Callable)
 
-_transaction_contextmap: ContextVar[
-    Dict["Transaction", TransactionBackend]
-] = ContextVar("databases:Transactions")
-
-
-def _get_transaction_contextmap() -> Dict["Transaction", TransactionBackend]:
-    transactions = _transaction_contextmap.get(None)
-    if transactions is None:
-        transactions = {}
-        _transaction_contextmap.set(transactions)
-
-    return transactions
-
 
 class Transaction:
     def __init__(
@@ -394,9 +346,11 @@
         self._connection_callable = connection_callable
         self._force_rollback = force_rollback
         self._extra_options = kwargs
-        
+
         # Transactions are stored per asyncio task
-        self._transactions: typing.Dict[typing.Optional[asyncio.Task], "TransactionBackend"]= {}
+        self._transactions: typing.Dict[
+            typing.Optional[asyncio.Task], TransactionBackend
+        ] = {}
 
     async def __aenter__(self) -> "Transaction":
         """
@@ -439,64 +393,40 @@
 
     async def start(self) -> "Transaction":
         connection = self._connection_callable()
-<<<<<<< HEAD
+        current_task = asyncio.current_task()
+        assert current_task is not None, "No currently running task"
         transaction = connection._connection.transaction()
-        transactions = _get_transaction_contextmap()
-        transactions[self] = transaction
+        self._transactions[current_task] = transaction
         async with connection._transaction_lock:
             is_root = not connection._transaction_stack
             await connection.__aenter__()
             await transaction.start(is_root=is_root, extra_options=self._extra_options)
-=======
-        transaction = self._transactions[asyncio.current_task()] = connection._connection.transaction()
-
-        async with connection._transaction_lock:
-            is_root = not connection._transaction_stack
-            await connection.__aenter__()
-            await transaction.start(
-                is_root=is_root, extra_options=self._extra_options
-            )
->>>>>>> 2d4554d7
             connection._transaction_stack.append(self)
         return self
 
     async def commit(self) -> None:
         connection = self._connection_callable()
-<<<<<<< HEAD
-        transactions = _get_transaction_contextmap()
-        transaction = transactions.get(self, None)
+        current_task = asyncio.current_task()
+        transaction = self._transactions.get(current_task, None)
         assert transaction is not None, "Transaction not found in current task"
-=======
-        transaction = self._transactions[asyncio.current_task()]
->>>>>>> 2d4554d7
         async with connection._transaction_lock:
             assert connection._transaction_stack[-1] is self
             connection._transaction_stack.pop()
             await transaction.commit()
             await connection.__aexit__()
-<<<<<<< HEAD
-            del transactions[self]
+            del self._transactions[current_task]
 
     async def rollback(self) -> None:
         connection = self._connection_callable()
-        transactions = _get_transaction_contextmap()
-        transaction = transactions.get(self, None)
+        current_task = asyncio.current_task()
+        transaction = self._transactions.get(current_task, None)
         assert transaction is not None, "Transaction not found in current task"
-=======
-
-    async def rollback(self) -> None:
-        connection = self._connection_callable()
-        transaction = self._transactions[asyncio.current_task()]
->>>>>>> 2d4554d7
         async with connection._transaction_lock:
             assert connection._transaction_stack[-1] is self
             connection._transaction_stack.pop()
             await transaction.rollback()
             await connection.__aexit__()
-<<<<<<< HEAD
-            del transactions[self]
-=======
->>>>>>> 2d4554d7
+            del self._transactions[current_task]
 
 
 class _EmptyNetloc(str):
