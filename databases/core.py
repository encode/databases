--- conflicted
+++ resolved
@@ -1,6 +1,6 @@
 import asyncio
 import contextlib
-import contextvars
+from contextvars import ContextVar
 import functools
 import logging
 import typing
@@ -13,14 +13,6 @@
 from databases.importer import import_from_string
 from databases.interfaces import DatabaseBackend, Record
 
-<<<<<<< HEAD
-=======
-if sys.version_info >= (3, 7):  # pragma: no cover
-    from contextvars import ContextVar
-else:  # pragma: no cover
-    from aiocontextvars import ContextVar
-
->>>>>>> 69cdccfe
 try:  # pragma: no cover
     import click
 
