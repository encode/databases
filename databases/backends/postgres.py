--- conflicted
+++ resolved
@@ -16,8 +16,6 @@
 
 logger = logging.getLogger("databases")
 
-
-<<<<<<< HEAD
 _result_processors = {}  # type: dict
 
 
@@ -27,8 +25,6 @@
     pass
 
 
-=======
->>>>>>> 05a52cde
 class PostgresBackend(DatabaseBackend):
     def __init__(
         self, database_url: typing.Union[DatabaseURL, str], **options: typing.Any
