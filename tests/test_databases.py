import asyncio
import datetime
import decimal
import functools
import gc
import itertools
import os
<<<<<<< HEAD
=======
import re
import sqlite3
from typing import MutableMapping
>>>>>>> c2e4c5ba
from unittest.mock import MagicMock, patch

import pytest
import sqlalchemy

from databases import Database, DatabaseURL

assert "TEST_DATABASE_URLS" in os.environ, "TEST_DATABASE_URLS is not set."

DATABASE_URLS = [url.strip() for url in os.environ["TEST_DATABASE_URLS"].split(",")]


class AsyncMock(MagicMock):
    async def __call__(self, *args, **kwargs):
        return super(AsyncMock, self).__call__(*args, **kwargs)


class MyEpochType(sqlalchemy.types.TypeDecorator):
    impl = sqlalchemy.Integer

    epoch = datetime.date(1970, 1, 1)

    def process_bind_param(self, value, dialect):
        return (value - self.epoch).days

    def process_result_value(self, value, dialect):
        return self.epoch + datetime.timedelta(days=value)


metadata = sqlalchemy.MetaData()

notes = sqlalchemy.Table(
    "notes",
    metadata,
    sqlalchemy.Column("id", sqlalchemy.Integer, primary_key=True),
    sqlalchemy.Column("text", sqlalchemy.String(length=100)),
    sqlalchemy.Column("completed", sqlalchemy.Boolean),
)

# Used to test DateTime
articles = sqlalchemy.Table(
    "articles",
    metadata,
    sqlalchemy.Column("id", sqlalchemy.Integer, primary_key=True),
    sqlalchemy.Column("title", sqlalchemy.String(length=100)),
    sqlalchemy.Column("published", sqlalchemy.DateTime),
)

# Used to test JSON
session = sqlalchemy.Table(
    "session",
    metadata,
    sqlalchemy.Column("id", sqlalchemy.Integer, primary_key=True),
    sqlalchemy.Column("data", sqlalchemy.JSON),
)

# Used to test custom column types
custom_date = sqlalchemy.Table(
    "custom_date",
    metadata,
    sqlalchemy.Column("id", sqlalchemy.Integer, primary_key=True),
    sqlalchemy.Column("title", sqlalchemy.String(length=100)),
    sqlalchemy.Column("published", MyEpochType),
)

# Used to test Numeric
prices = sqlalchemy.Table(
    "prices",
    metadata,
    sqlalchemy.Column("id", sqlalchemy.Integer, primary_key=True),
    sqlalchemy.Column("price", sqlalchemy.Numeric(precision=30, scale=20)),
)


@pytest.fixture(autouse=True, scope="function")
def create_test_database():
    # Create test databases with tables creation
    for url in DATABASE_URLS:
        database_url = DatabaseURL(url)
        if database_url.scheme in ["mysql", "mysql+aiomysql", "mysql+asyncmy"]:
            url = str(database_url.replace(driver="pymysql"))
        elif database_url.scheme in [
            "postgresql+aiopg",
            "sqlite+aiosqlite",
            "postgresql+asyncpg",
        ]:
            url = str(database_url.replace(driver=None))
        engine = sqlalchemy.create_engine(url)
        metadata.create_all(engine)

    # Run the test suite
    yield

    # Drop test databases
    for url in DATABASE_URLS:
        database_url = DatabaseURL(url)
        if database_url.scheme in ["mysql", "mysql+aiomysql", "mysql+asyncmy"]:
            url = str(database_url.replace(driver="pymysql"))
        elif database_url.scheme in [
            "postgresql+aiopg",
            "sqlite+aiosqlite",
            "postgresql+asyncpg",
        ]:
            url = str(database_url.replace(driver=None))
        engine = sqlalchemy.create_engine(url)
        metadata.drop_all(engine)

    # Run garbage collection to ensure any in-memory databases are dropped
    gc.collect()


def async_adapter(wrapped_func):
    """
    Decorator used to run async test cases.
    """

    @functools.wraps(wrapped_func)
    def run_sync(*args, **kwargs):
        loop = asyncio.new_event_loop()
        task = wrapped_func(*args, **kwargs)
        return loop.run_until_complete(task)

    return run_sync


@pytest.mark.parametrize("database_url", DATABASE_URLS)
@async_adapter
async def test_queries(database_url):
    """
    Test that the basic `execute()`, `execute_many()`, `fetch_all()``, and
    `fetch_one()` interfaces are all supported (using SQLAlchemy core).
    """
    async with Database(database_url) as database:
        async with database.transaction(force_rollback=True):
            # execute()
            query = notes.insert()
            values = {"text": "example1", "completed": True}
            await database.execute(query, values)

            # execute_many()
            query = notes.insert()
            values = [
                {"text": "example2", "completed": False},
                {"text": "example3", "completed": True},
            ]
            await database.execute_many(query, values)

            # fetch_all()
            query = notes.select()
            results = await database.fetch_all(query=query)

            assert len(results) == 3
            assert results[0]["text"] == "example1"
            assert results[0]["completed"] == True
            assert results[1]["text"] == "example2"
            assert results[1]["completed"] == False
            assert results[2]["text"] == "example3"
            assert results[2]["completed"] == True

            # fetch_one()
            query = notes.select()
            result = await database.fetch_one(query=query)
            assert result["text"] == "example1"
            assert result["completed"] == True

            # fetch_val()
            query = sqlalchemy.sql.select(*[notes.c.text])
            result = await database.fetch_val(query=query)
            assert result == "example1"

            # fetch_val() with no rows
            query = sqlalchemy.sql.select(*[notes.c.text]).where(
                notes.c.text == "impossible"
            )
            result = await database.fetch_val(query=query)
            assert result is None

            # fetch_val() with a different column
            query = sqlalchemy.sql.select(*[notes.c.id, notes.c.text])
            result = await database.fetch_val(query=query, column=1)
            assert result == "example1"

            # row access (needed to maintain test coverage for Record.__getitem__ in postgres backend)
            query = sqlalchemy.sql.select(*[notes.c.text])
            result = await database.fetch_one(query=query)
            assert result["text"] == "example1"
            assert result[0] == "example1"

            # iterate()
            query = notes.select()
            iterate_results = []
            async for result in database.iterate(query=query):
                iterate_results.append(result)
            assert len(iterate_results) == 3
            assert iterate_results[0]["text"] == "example1"
            assert iterate_results[0]["completed"] == True
            assert iterate_results[1]["text"] == "example2"
            assert iterate_results[1]["completed"] == False
            assert iterate_results[2]["text"] == "example3"
            assert iterate_results[2]["completed"] == True


@pytest.mark.parametrize("database_url", DATABASE_URLS)
@async_adapter
async def test_queries_raw(database_url):
    """
    Test that the basic `execute()`, `execute_many()`, `fetch_all()``, and
    `fetch_one()` interfaces are all supported (raw queries).
    """
    async with Database(database_url) as database:
        async with database.transaction(force_rollback=True):
            # execute()
            query = "INSERT INTO notes(text, completed) VALUES (:text, :completed)"
            values = {"text": "example1", "completed": True}
            await database.execute(query, values)

            # execute_many()
            query = "INSERT INTO notes(text, completed) VALUES (:text, :completed)"
            values = [
                {"text": "example2", "completed": False},
                {"text": "example3", "completed": True},
            ]
            await database.execute_many(query, values)

            # fetch_all()
            query = "SELECT * FROM notes WHERE completed = :completed"
            results = await database.fetch_all(query=query, values={"completed": True})
            assert len(results) == 2
            assert results[0]["text"] == "example1"
            assert results[0]["completed"] == True
            assert results[1]["text"] == "example3"
            assert results[1]["completed"] == True

            # fetch_one()
            query = "SELECT * FROM notes WHERE completed = :completed"
            result = await database.fetch_one(query=query, values={"completed": False})
            assert result["text"] == "example2"
            assert result["completed"] == False

            # fetch_val()
            query = "SELECT completed FROM notes WHERE text = :text"
            result = await database.fetch_val(query=query, values={"text": "example1"})
            assert result == True

            query = "SELECT * FROM notes WHERE text = :text"
            result = await database.fetch_val(
                query=query, values={"text": "example1"}, column="completed"
            )
            assert result == True

            # iterate()
            query = "SELECT * FROM notes"
            iterate_results = []
            async for result in database.iterate(query=query):
                iterate_results.append(result)
            assert len(iterate_results) == 3
            assert iterate_results[0]["text"] == "example1"
            assert iterate_results[0]["completed"] == True
            assert iterate_results[1]["text"] == "example2"
            assert iterate_results[1]["completed"] == False
            assert iterate_results[2]["text"] == "example3"
            assert iterate_results[2]["completed"] == True


@pytest.mark.parametrize("database_url", DATABASE_URLS)
@async_adapter
async def test_ddl_queries(database_url):
    """
    Test that the built-in DDL elements such as `DropTable()`,
    `CreateTable()` are supported (using SQLAlchemy core).
    """
    async with Database(database_url) as database:
        async with database.transaction(force_rollback=True):
            # DropTable()
            query = sqlalchemy.schema.DropTable(notes)
            await database.execute(query)

            # CreateTable()
            query = sqlalchemy.schema.CreateTable(notes)
            await database.execute(query)


@pytest.mark.parametrize("exception", [Exception, asyncio.CancelledError])
@pytest.mark.parametrize("database_url", DATABASE_URLS)
@async_adapter
async def test_queries_after_error(database_url, exception):
    """
    Test that the basic `execute()` works after a previous error.
    """

    async with Database(database_url) as database:
        with patch.object(
            database.connection()._connection,
            "acquire",
            new=AsyncMock(side_effect=exception),
        ):
            with pytest.raises(exception):
                query = notes.select()
                await database.fetch_all(query)

        query = notes.select()
        await database.fetch_all(query)


@pytest.mark.parametrize("database_url", DATABASE_URLS)
@async_adapter
async def test_results_support_mapping_interface(database_url):
    """
    Casting results to a dict should work, since the interface defines them
    as supporting the mapping interface.
    """

    async with Database(database_url) as database:
        async with database.transaction(force_rollback=True):
            # execute()
            query = notes.insert()
            values = {"text": "example1", "completed": True}
            await database.execute(query, values)

            # fetch_all()
            query = notes.select()
            results = await database.fetch_all(query=query)
            results_as_dicts = [dict(item) for item in results]

            assert len(results[0]) == 3
            assert len(results_as_dicts[0]) == 3

            assert isinstance(results_as_dicts[0]["id"], int)
            assert results_as_dicts[0]["text"] == "example1"
            assert results_as_dicts[0]["completed"] == True


@pytest.mark.parametrize("database_url", DATABASE_URLS)
@async_adapter
async def test_results_support_column_reference(database_url):
    """
    Casting results to a dict should work, since the interface defines them
    as supporting the mapping interface.
    """
    async with Database(database_url) as database:
        async with database.transaction(force_rollback=True):
            now = datetime.datetime.now().replace(microsecond=0)
            today = datetime.date.today()

            # execute()
            query = articles.insert()
            values = {"title": "Hello, world Article", "published": now}
            await database.execute(query, values)

            query = custom_date.insert()
            values = {"title": "Hello, world Custom", "published": today}
            await database.execute(query, values)

            # fetch_all()
            query = sqlalchemy.select(*[articles, custom_date])
            results = await database.fetch_all(query=query)
            assert len(results) == 1
            assert results[0][articles.c.title] == "Hello, world Article"
            assert results[0][articles.c.published] == now
            assert results[0][custom_date.c.title] == "Hello, world Custom"
            assert results[0][custom_date.c.published] == today


@pytest.mark.parametrize("database_url", DATABASE_URLS)
@async_adapter
async def test_result_values_allow_duplicate_names(database_url):
    """
    The values of a result should respect when two columns are selected
    with the same name.
    """
    async with Database(database_url) as database:
        async with database.transaction(force_rollback=True):
            query = "SELECT 1 AS id, 2 AS id"
            row = await database.fetch_one(query=query)

            assert list(row._mapping.keys()) == ["id", "id"]
            assert list(row._mapping.values()) == [1, 2]


@pytest.mark.parametrize("database_url", DATABASE_URLS)
@async_adapter
async def test_fetch_one_returning_no_results(database_url):
    """
    fetch_one should return `None` when no results match.
    """
    async with Database(database_url) as database:
        async with database.transaction(force_rollback=True):
            # fetch_all()
            query = notes.select()
            result = await database.fetch_one(query=query)
            assert result is None


@pytest.mark.parametrize("database_url", DATABASE_URLS)
@async_adapter
async def test_execute_return_val(database_url):
    """
    Test using return value from `execute()` to get an inserted primary key.
    """
    async with Database(database_url) as database:
        async with database.transaction(force_rollback=True):
            query = notes.insert()
            values = {"text": "example1", "completed": True}
            pk = await database.execute(query, values)
            assert isinstance(pk, int)

            # Apparently for `aiopg` it's OID that will always 0 in this case
            # As it's only one action within this cursor life cycle
            # It's recommended to use the `RETURNING` clause
            # For obtaining the record id
            if database.url.scheme == "postgresql+aiopg":
                assert pk == 0
            else:
                query = notes.select().where(notes.c.id == pk)
                result = await database.fetch_one(query)
                assert result["text"] == "example1"
                assert result["completed"] == True


@pytest.mark.parametrize("database_url", DATABASE_URLS)
@async_adapter
async def test_rollback_isolation(database_url):
    """
    Ensure that `database.transaction(force_rollback=True)` provides strict isolation.
    """

    async with Database(database_url) as database:
        # Perform some INSERT operations on the database.
        async with database.transaction(force_rollback=True):
            query = notes.insert().values(text="example1", completed=True)
            await database.execute(query)

        # Ensure INSERT operations have been rolled back.
        query = notes.select()
        results = await database.fetch_all(query=query)
        assert len(results) == 0


@pytest.mark.parametrize("database_url", DATABASE_URLS)
@async_adapter
async def test_rollback_isolation_with_contextmanager(database_url):
    """
    Ensure that `database.force_rollback()` provides strict isolation.
    """

    database = Database(database_url)

    with database.force_rollback():
        async with database:
            # Perform some INSERT operations on the database.
            query = notes.insert().values(text="example1", completed=True)
            await database.execute(query)

        async with database:
            # Ensure INSERT operations have been rolled back.
            query = notes.select()
            results = await database.fetch_all(query=query)
            assert len(results) == 0


@pytest.mark.parametrize("database_url", DATABASE_URLS)
@async_adapter
async def test_transaction_commit(database_url):
    """
    Ensure that transaction commit is supported.
    """
    async with Database(database_url) as database:
        async with database.transaction(force_rollback=True):
            async with database.transaction():
                query = notes.insert().values(text="example1", completed=True)
                await database.execute(query)

            query = notes.select()
            results = await database.fetch_all(query=query)
            assert len(results) == 1


@pytest.mark.parametrize("database_url", DATABASE_URLS)
@async_adapter
async def test_transaction_context_child_task_inheritance(database_url):
    """
    Ensure that transactions are inherited by child tasks.
    """
    async with Database(database_url) as database:

        async def check_transaction(transaction, active_transaction):
            # Should have inherited the same transaction backend from the parent task
            assert transaction._transaction is active_transaction

        async with database.transaction() as transaction:
            await asyncio.create_task(
                check_transaction(transaction, transaction._transaction)
            )


@pytest.mark.parametrize("database_url", DATABASE_URLS)
@async_adapter
async def test_transaction_context_child_task_inheritance_example(database_url):
    """
    Ensure that child tasks may influence inherited transactions.
    """
    # This is an practical example of the above test.
    async with Database(database_url) as database:
        async with database.transaction():
            # Create a note
            await database.execute(
                notes.insert().values(id=1, text="setup", completed=True)
            )

            # Change the note from the same task
            await database.execute(
                notes.update().where(notes.c.id == 1).values(text="prior")
            )

            # Confirm the change
            result = await database.fetch_one(notes.select().where(notes.c.id == 1))
            assert result.text == "prior"

            async def run_update_from_child_task(connection):
                # Change the note from a child task
                await connection.execute(
                    notes.update().where(notes.c.id == 1).values(text="test")
                )

            await asyncio.create_task(run_update_from_child_task(database.connection()))

            # Confirm the child's change
            result = await database.fetch_one(notes.select().where(notes.c.id == 1))
            assert result.text == "test"


@pytest.mark.parametrize("database_url", DATABASE_URLS)
@async_adapter
async def test_transaction_context_sibling_task_isolation(database_url):
    """
    Ensure that transactions are isolated between sibling tasks.
    """
    start = asyncio.Event()
    end = asyncio.Event()

    async with Database(database_url) as database:

        async def check_transaction(transaction):
            await start.wait()
            # Parent task is now in a transaction, we should not
            # see its transaction backend since this task was
            # _started_ in a context where no transaction was active.
            assert transaction._transaction is None
            end.set()

        transaction = database.transaction()
        assert transaction._transaction is None
        task = asyncio.create_task(check_transaction(transaction))

        async with transaction:
            start.set()
            assert transaction._transaction is not None
            await end.wait()

        # Cleanup for "Task not awaited" warning
        await task


@pytest.mark.parametrize("database_url", DATABASE_URLS)
@async_adapter
async def test_transaction_context_sibling_task_isolation_example(database_url):
    """
    Ensure that transactions are running in sibling tasks are isolated from eachother.
    """
    # This is an practical example of the above test.
    setup = asyncio.Event()
    done = asyncio.Event()

    async def tx1(connection):
        async with connection.transaction():
            await db.execute(
                notes.insert(), values={"id": 1, "text": "tx1", "completed": False}
            )
            setup.set()
            await done.wait()

    async def tx2(connection):
        async with connection.transaction():
            await setup.wait()
            result = await db.fetch_all(notes.select())
            assert result == [], result
            done.set()

    async with Database(database_url) as db:
        await asyncio.gather(tx1(db), tx2(db))


@pytest.mark.parametrize("database_url", DATABASE_URLS)
@async_adapter
async def test_connection_cleanup_contextmanager(database_url):
    """
    Ensure that task connections are not persisted unecessarily.
    """

    ready = asyncio.Event()
    done = asyncio.Event()

    async def check_child_connection(database: Database):
        async with database.connection():
            ready.set()
            await done.wait()

    async with Database(database_url) as database:
        # Should have a connection in this task
        # .connect is lazy, it doesn't create a Connection, but .connection does
        connection = database.connection()
        assert isinstance(database._connection_map, MutableMapping)
        assert database._connection_map.get(asyncio.current_task()) is connection

        # Create a child task and see if it registers a connection
        task = asyncio.create_task(check_child_connection(database))
        await ready.wait()
        assert database._connection_map.get(task) is not None
        assert database._connection_map.get(task) is not connection

        # Let the child task finish, and see if it cleaned up
        done.set()
        await task
        # This is normal exit logic cleanup, the WeakKeyDictionary
        # shouldn't have cleaned up yet since the task is still referenced
        assert task not in database._connection_map

    # Context manager closes, all open connections are removed
    assert isinstance(database._connection_map, MutableMapping)
    assert len(database._connection_map) == 0


@pytest.mark.parametrize("database_url", DATABASE_URLS)
@async_adapter
async def test_connection_cleanup_garbagecollector(database_url):
    """
    Ensure that connections for tasks are not persisted unecessarily, even
    if exit handlers are not called.
    """
    database = Database(database_url)
    await database.connect()

    created = asyncio.Event()

    async def check_child_connection(database: Database):
        # neither .disconnect nor .__aexit__ are called before deleting this task
        database.connection()
        created.set()

    task = asyncio.create_task(check_child_connection(database))
    await created.wait()
    assert task in database._connection_map
    await task
    del task
    gc.collect()

    # Should not have a connection for the task anymore
    assert len(database._connection_map) == 0


@pytest.mark.parametrize("database_url", DATABASE_URLS)
@async_adapter
async def test_transaction_context_cleanup_contextmanager(database_url):
    """
    Ensure that contextvar transactions are not persisted unecessarily.
    """
    from databases.core import _ACTIVE_TRANSACTIONS

    assert _ACTIVE_TRANSACTIONS.get() is None

    async with Database(database_url) as database:
        async with database.transaction() as transaction:
            open_transactions = _ACTIVE_TRANSACTIONS.get()
            assert isinstance(open_transactions, MutableMapping)
            assert open_transactions.get(transaction) is transaction._transaction

        # Context manager closes, open_transactions is cleaned up
        open_transactions = _ACTIVE_TRANSACTIONS.get()
        assert isinstance(open_transactions, MutableMapping)
        assert open_transactions.get(transaction, None) is None


@pytest.mark.parametrize("database_url", DATABASE_URLS)
@async_adapter
async def test_transaction_context_cleanup_garbagecollector(database_url):
    """
    Ensure that contextvar transactions are not persisted unecessarily, even
    if exit handlers are not called.

    This test should be an XFAIL, but cannot be due to the way that is hangs
    during teardown.
    """
    from databases.core import _ACTIVE_TRANSACTIONS

    assert _ACTIVE_TRANSACTIONS.get() is None

    async with Database(database_url) as database:
        transaction = database.transaction()
        await transaction.start()

        # Should be tracking the transaction
        open_transactions = _ACTIVE_TRANSACTIONS.get()
        assert isinstance(open_transactions, MutableMapping)
        assert open_transactions.get(transaction) is transaction._transaction

        # neither .commit, .rollback, nor .__aexit__ are called
        del transaction
        gc.collect()

        # TODO(zevisert,review): Could skip instead of using the logic below
        # A strong reference to the transaction is kept alive by the connection's
        # ._transaction_stack, so it is still be tracked at this point.
        assert len(open_transactions) == 1

        # If that were magically cleared, the transaction would be cleaned up,
        # but as it stands this always causes a hang during teardown at
        # `Database(...).disconnect()` if the transaction is not closed.
        transaction = database.connection()._transaction_stack[-1]
        await transaction.rollback()
        del transaction

        # Now with the transaction rolled-back, it should be cleaned up.
        assert len(open_transactions) == 0


@pytest.mark.parametrize("database_url", DATABASE_URLS)
@async_adapter
async def test_transaction_commit_serializable(database_url):
    """
    Ensure that serializable transaction commit via extra parameters is supported.
    """

    database_url = DatabaseURL(database_url)

    if database_url.scheme not in ["postgresql", "postgresql+asyncpg"]:
        pytest.skip("Test (currently) only supports asyncpg")

    if database_url.scheme == "postgresql+asyncpg":
        database_url = database_url.replace(driver=None)

    def insert_independently():
        engine = sqlalchemy.create_engine(str(database_url))
        conn = engine.connect()

        query = notes.insert().values(text="example1", completed=True)
        conn.execute(query)
        conn.close()

    def delete_independently():
        engine = sqlalchemy.create_engine(str(database_url))
        conn = engine.connect()

        query = notes.delete()
        conn.execute(query)
        conn.close()

    async with Database(database_url) as database:
        async with database.transaction(force_rollback=True, isolation="serializable"):
            query = notes.select()
            results = await database.fetch_all(query=query)
            assert len(results) == 0

            insert_independently()

            query = notes.select()
            results = await database.fetch_all(query=query)
            assert len(results) == 0

            delete_independently()


@pytest.mark.parametrize("database_url", DATABASE_URLS)
@async_adapter
async def test_transaction_rollback(database_url):
    """
    Ensure that transaction rollback is supported.
    """

    async with Database(database_url) as database:
        async with database.transaction(force_rollback=True):
            try:
                async with database.transaction():
                    query = notes.insert().values(text="example1", completed=True)
                    await database.execute(query)
                    raise RuntimeError()
            except RuntimeError:
                pass

            query = notes.select()
            results = await database.fetch_all(query=query)
            assert len(results) == 0


@pytest.mark.parametrize("database_url", DATABASE_URLS)
@async_adapter
async def test_transaction_commit_low_level(database_url):
    """
    Ensure that an explicit `await transaction.commit()` is supported.
    """

    async with Database(database_url) as database:
        async with database.transaction(force_rollback=True):
            transaction = await database.transaction()
            try:
                query = notes.insert().values(text="example1", completed=True)
                await database.execute(query)
            except:  # pragma: no cover
                await transaction.rollback()
            else:
                await transaction.commit()

            query = notes.select()
            results = await database.fetch_all(query=query)
            assert len(results) == 1


@pytest.mark.parametrize("database_url", DATABASE_URLS)
@async_adapter
async def test_transaction_rollback_low_level(database_url):
    """
    Ensure that an explicit `await transaction.rollback()` is supported.
    """

    async with Database(database_url) as database:
        async with database.transaction(force_rollback=True):
            transaction = await database.transaction()
            try:
                query = notes.insert().values(text="example1", completed=True)
                await database.execute(query)
                raise RuntimeError()
            except:
                await transaction.rollback()
            else:  # pragma: no cover
                await transaction.commit()

            query = notes.select()
            results = await database.fetch_all(query=query)
            assert len(results) == 0


@pytest.mark.parametrize("database_url", DATABASE_URLS)
@async_adapter
async def test_transaction_decorator(database_url):
    """
    Ensure that @database.transaction() is supported.
    """
    database = Database(database_url, force_rollback=True)

    @database.transaction()
    async def insert_data(raise_exception):
        query = notes.insert().values(text="example", completed=True)
        await database.execute(query)
        if raise_exception:
            raise RuntimeError()

    async with database:
        with pytest.raises(RuntimeError):
            await insert_data(raise_exception=True)

        results = await database.fetch_all(query=notes.select())
        assert len(results) == 0

        await insert_data(raise_exception=False)

        results = await database.fetch_all(query=notes.select())
        assert len(results) == 1


@pytest.mark.parametrize("database_url", DATABASE_URLS)
@async_adapter
async def test_transaction_decorator_concurrent(database_url):
    """
    Ensure that @database.transaction() can be called concurrently.
    """

    database = Database(database_url)

    @database.transaction()
    async def insert_data():
        await database.execute(
            query=notes.insert().values(text="example", completed=True)
        )

    async with database:
        await asyncio.gather(
            insert_data(),
            insert_data(),
            insert_data(),
            insert_data(),
            insert_data(),
            insert_data(),
        )

        results = await database.fetch_all(query=notes.select())
        assert len(results) == 6


@pytest.mark.parametrize("database_url", DATABASE_URLS)
@async_adapter
async def test_datetime_field(database_url):
    """
    Test DataTime columns, to ensure records are coerced to/from proper Python types.
    """

    async with Database(database_url) as database:
        async with database.transaction(force_rollback=True):
            now = datetime.datetime.now().replace(microsecond=0)

            # execute()
            query = articles.insert()
            values = {"title": "Hello, world", "published": now}
            await database.execute(query, values)

            # fetch_all()
            query = articles.select()
            results = await database.fetch_all(query=query)
            assert len(results) == 1
            assert results[0]["title"] == "Hello, world"
            assert results[0]["published"] == now


@pytest.mark.parametrize("database_url", DATABASE_URLS)
@async_adapter
async def test_decimal_field(database_url):
    """
    Test Decimal (NUMERIC) columns, to ensure records are coerced to/from proper Python types.
    """

    async with Database(database_url) as database:
        async with database.transaction(force_rollback=True):
            price = decimal.Decimal("0.700000000000001")

            # execute()
            query = prices.insert()
            values = {"price": price}
            await database.execute(query, values)

            # fetch_all()
            query = prices.select()
            results = await database.fetch_all(query=query)
            assert len(results) == 1
            if database_url.startswith("sqlite"):
                # aiosqlite does not support native decimals --> a roud-off error is expected
                assert results[0]["price"] == pytest.approx(price)
            else:
                assert results[0]["price"] == price


@pytest.mark.parametrize("database_url", DATABASE_URLS)
@async_adapter
async def test_json_field(database_url):
    """
    Test JSON columns, to ensure correct cross-database support.
    """

    async with Database(database_url) as database:
        async with database.transaction(force_rollback=True):
            # execute()
            data = {"text": "hello", "boolean": True, "int": 1}
            values = {"data": data}
            query = session.insert()
            await database.execute(query, values)

            # fetch_all()
            query = session.select()
            results = await database.fetch_all(query=query)

            assert len(results) == 1
            assert results[0]["data"] == {"text": "hello", "boolean": True, "int": 1}


@pytest.mark.parametrize("database_url", DATABASE_URLS)
@async_adapter
async def test_custom_field(database_url):
    """
    Test custom column types.
    """

    async with Database(database_url) as database:
        async with database.transaction(force_rollback=True):
            today = datetime.date.today()

            # execute()
            query = custom_date.insert()
            values = {"title": "Hello, world", "published": today}

            await database.execute(query, values)

            # fetch_all()
            query = custom_date.select()
            results = await database.fetch_all(query=query)
            assert len(results) == 1
            assert results[0]["title"] == "Hello, world"
            assert results[0]["published"] == today


@pytest.mark.parametrize("database_url", DATABASE_URLS)
@async_adapter
async def test_connections_isolation(database_url):
    """
    Ensure that changes are visible between different connections.
    To check this we have to not create a transaction, so that
    each query ends up on a different connection from the pool.
    """

    async with Database(database_url) as database:
        try:
            query = notes.insert().values(text="example1", completed=True)
            await database.execute(query)

            query = notes.select()
            results = await database.fetch_all(query=query)
            assert len(results) == 1
        finally:
            query = notes.delete()
            await database.execute(query)


@pytest.mark.parametrize("database_url", DATABASE_URLS)
@async_adapter
async def test_commit_on_root_transaction(database_url):
    """
    Because our tests are generally wrapped in rollback-islation, they
    don't have coverage for commiting the root transaction.

    Deal with this here, and delete the records rather than rolling back.
    """

    async with Database(database_url) as database:
        try:
            async with database.transaction():
                query = notes.insert().values(text="example1", completed=True)
                await database.execute(query)

            query = notes.select()
            results = await database.fetch_all(query=query)
            assert len(results) == 1
        finally:
            query = notes.delete()
            await database.execute(query)


@pytest.mark.parametrize("database_url", DATABASE_URLS)
@async_adapter
async def test_connect_and_disconnect(database_url):
    """
    Test explicit connect() and disconnect().
    """
    database = Database(database_url)

    assert not database.is_connected
    await database.connect()
    assert database.is_connected
    await database.disconnect()
    assert not database.is_connected

    # connect and disconnect idempotence
    await database.connect()
    await database.connect()
    assert database.is_connected
    await database.disconnect()
    await database.disconnect()
    assert not database.is_connected


@pytest.mark.parametrize("database_url", DATABASE_URLS)
@async_adapter
async def test_connection_context_same_task(database_url):
    async with Database(database_url) as database:
        async with database.connection() as connection_1:
            async with database.connection() as connection_2:
                assert connection_1 is connection_2


@pytest.mark.parametrize("database_url", DATABASE_URLS)
@async_adapter
async def test_connection_context_multiple_sibling_tasks(database_url):
    async with Database(database_url) as database:
        connection_1 = None
        connection_2 = None
        test_complete = asyncio.Event()

        async def get_connection_1():
            nonlocal connection_1

            async with database.connection() as connection:
                connection_1 = connection
                await test_complete.wait()

        async def get_connection_2():
            nonlocal connection_2

            async with database.connection() as connection:
                connection_2 = connection
                await test_complete.wait()

        task_1 = asyncio.create_task(get_connection_1())
        task_2 = asyncio.create_task(get_connection_2())
        while connection_1 is None or connection_2 is None:
            await asyncio.sleep(0.000001)
        assert connection_1 is not connection_2
        test_complete.set()
        await task_1
        await task_2


@pytest.mark.parametrize("database_url", DATABASE_URLS)
@async_adapter
async def test_connection_context_multiple_tasks(database_url):
    async with Database(database_url) as database:
        parent_connection = database.connection()
        connection_1 = None
        connection_2 = None
        task_1_ready = asyncio.Event()
        task_2_ready = asyncio.Event()
        test_complete = asyncio.Event()

        async def get_connection_1():
            nonlocal connection_1

            async with database.connection() as connection:
                connection_1 = connection
                task_1_ready.set()
                await test_complete.wait()

        async def get_connection_2():
            nonlocal connection_2

            async with database.connection() as connection:
                connection_2 = connection
                task_2_ready.set()
                await test_complete.wait()

        task_1 = asyncio.create_task(get_connection_1())
        task_2 = asyncio.create_task(get_connection_2())
        await task_1_ready.wait()
        await task_2_ready.wait()

        assert connection_1 is not parent_connection
        assert connection_2 is not parent_connection
        assert connection_1 is not connection_2

        test_complete.set()
        await task_1
        await task_2


@pytest.mark.parametrize(
    "database_url1,database_url2",
    (
        pytest.param(db1, db2, id=f"{db1} | {db2}")
        for (db1, db2) in itertools.combinations(DATABASE_URLS, 2)
    ),
)
@async_adapter
async def test_connection_context_multiple_databases(database_url1, database_url2):
    async with Database(database_url1) as database1:
        async with Database(database_url2) as database2:
            assert database1.connection() is not database2.connection()


@pytest.mark.parametrize("database_url", DATABASE_URLS)
@async_adapter
async def test_connection_context_with_raw_connection(database_url):
    """
    Test connection contexts with respect to the raw connection.
    """
    async with Database(database_url) as database:
        async with database.connection() as connection_1:
            async with database.connection() as connection_2:
                assert connection_1 is connection_2
                assert connection_1.raw_connection is connection_2.raw_connection


@pytest.mark.parametrize("database_url", DATABASE_URLS)
@async_adapter
async def test_queries_with_expose_backend_connection(database_url):
    """
    Replication of `execute()`, `execute_many()`, `fetch_all()``, and
    `fetch_one()` using the raw driver interface.
    """
    async with Database(database_url) as database:
        async with database.connection() as connection:
            async with connection.transaction(force_rollback=True):
                # Get the raw connection
                raw_connection = connection.raw_connection

                # Insert query
                if database.url.scheme in [
                    "mysql",
                    "mysql+asyncmy",
                    "mysql+aiomysql",
                    "postgresql+aiopg",
                ]:
                    insert_query = "INSERT INTO notes (text, completed) VALUES (%s, %s)"
                else:
                    insert_query = "INSERT INTO notes (text, completed) VALUES ($1, $2)"

                # execute()
                values = ("example1", True)

                if database.url.scheme in [
                    "mysql",
                    "mysql+aiomysql",
                    "postgresql+aiopg",
                ]:
                    cursor = await raw_connection.cursor()
                    await cursor.execute(insert_query, values)
                elif database.url.scheme == "mysql+asyncmy":
                    async with raw_connection.cursor() as cursor:
                        await cursor.execute(insert_query, values)
                elif database.url.scheme in ["postgresql", "postgresql+asyncpg"]:
                    await raw_connection.execute(insert_query, *values)
                elif database.url.scheme in ["sqlite", "sqlite+aiosqlite"]:
                    await raw_connection.execute(insert_query, values)

                # execute_many()
                values = [("example2", False), ("example3", True)]

                if database.url.scheme in ["mysql", "mysql+aiomysql"]:
                    cursor = await raw_connection.cursor()
                    await cursor.executemany(insert_query, values)
                elif database.url.scheme == "mysql+asyncmy":
                    async with raw_connection.cursor() as cursor:
                        await cursor.executemany(insert_query, values)
                elif database.url.scheme == "postgresql+aiopg":
                    cursor = await raw_connection.cursor()
                    # No async support for `executemany`
                    for value in values:
                        await cursor.execute(insert_query, value)
                else:
                    await raw_connection.executemany(insert_query, values)

                # Select query
                select_query = "SELECT notes.id, notes.text, notes.completed FROM notes"

                # fetch_all()
                if database.url.scheme in [
                    "mysql",
                    "mysql+aiomysql",
                    "postgresql+aiopg",
                ]:
                    cursor = await raw_connection.cursor()
                    await cursor.execute(select_query)
                    results = await cursor.fetchall()
                elif database.url.scheme == "mysql+asyncmy":
                    async with raw_connection.cursor() as cursor:
                        await cursor.execute(select_query)
                        results = await cursor.fetchall()
                elif database.url.scheme in ["postgresql", "postgresql+asyncpg"]:
                    results = await raw_connection.fetch(select_query)
                elif database.url.scheme in ["sqlite", "sqlite+aiosqlite"]:
                    results = await raw_connection.execute_fetchall(select_query)

                assert len(results) == 3
                # Raw output for the raw request
                assert results[0][1] == "example1"
                assert results[0][2] == True
                assert results[1][1] == "example2"
                assert results[1][2] == False
                assert results[2][1] == "example3"
                assert results[2][2] == True

                # fetch_one()
                if database.url.scheme in ["postgresql", "postgresql+asyncpg"]:
                    result = await raw_connection.fetchrow(select_query)
                elif database.url.scheme == "mysql+asyncmy":
                    async with raw_connection.cursor() as cursor:
                        await cursor.execute(select_query)
                        result = await cursor.fetchone()
                else:
                    cursor = await raw_connection.cursor()
                    await cursor.execute(select_query)
                    result = await cursor.fetchone()

                # Raw output for the raw request
                assert result[1] == "example1"
                assert result[2] == True


@pytest.mark.parametrize("database_url", DATABASE_URLS)
@async_adapter
async def test_database_url_interface(database_url):
    """
    Test that Database instances expose a `.url` attribute.
    """
    async with Database(database_url) as database:
        assert isinstance(database.url, DatabaseURL)
        assert database.url == database_url


@pytest.mark.parametrize("database_url", DATABASE_URLS)
@async_adapter
async def test_concurrent_access_on_single_connection(database_url):
    async with Database(database_url, force_rollback=True) as database:

        async def db_lookup():
            await database.fetch_one("SELECT 1 AS value")

        await asyncio.gather(
            db_lookup(),
            db_lookup(),
        )


@pytest.mark.parametrize("database_url", DATABASE_URLS)
@async_adapter
async def test_concurrent_transactions_on_single_connection(database_url: str):
    async with Database(database_url) as database:

        @database.transaction()
        async def db_lookup():
            await database.fetch_one(query="SELECT 1 AS value")

        await asyncio.gather(
            db_lookup(),
            db_lookup(),
        )


@pytest.mark.parametrize("database_url", DATABASE_URLS)
@async_adapter
async def test_concurrent_tasks_on_single_connection(database_url: str):
    async with Database(database_url) as database:

        async def db_lookup():
            await database.fetch_one(query="SELECT 1 AS value")

        await asyncio.gather(
            asyncio.create_task(db_lookup()),
            asyncio.create_task(db_lookup()),
        )


@pytest.mark.parametrize("database_url", DATABASE_URLS)
@async_adapter
async def test_concurrent_task_transactions_on_single_connection(database_url: str):
    async with Database(database_url) as database:

        @database.transaction()
        async def db_lookup():
            await database.fetch_one(query="SELECT 1 AS value")

        await asyncio.gather(
            asyncio.create_task(db_lookup()),
            asyncio.create_task(db_lookup()),
        )


@pytest.mark.parametrize("database_url", DATABASE_URLS)
def test_global_connection_is_initialized_lazily(database_url):
    """
    Ensure that global connection is initialized at latest possible time
    so it's _query_lock will belong to same event loop that async_adapter has
    initialized.

    See https://github.com/encode/databases/issues/157 for more context.
    """

    database_url = DatabaseURL(database_url)
    if database_url.dialect != "postgresql":
        pytest.skip("Test requires `pg_sleep()`")

    database = Database(database_url, force_rollback=True)

    @async_adapter
    async def run_database_queries():
        async with database:

            async def db_lookup():
                await database.fetch_one("SELECT pg_sleep(1)")

            await asyncio.gather(db_lookup(), db_lookup())

    run_database_queries()


@pytest.mark.parametrize("database_url", DATABASE_URLS)
@async_adapter
async def test_iterate_outside_transaction_with_values(database_url):
    """
    Ensure `iterate()` works even without a transaction on all drivers.
    The asyncpg driver relies on server-side cursors without hold
    for iteration, which requires a transaction to be created.
    This is mentionned in both their documentation and their test suite.
    """

    database_url = DatabaseURL(database_url)
    if database_url.dialect == "mysql":
        pytest.skip("MySQL does not support `FROM (VALUES ...)` (F641)")

    async with Database(database_url) as database:
        query = "SELECT * FROM (VALUES (1), (2), (3), (4), (5)) as t"
        iterate_results = []

        async for result in database.iterate(query=query):
            iterate_results.append(result)

        assert len(iterate_results) == 5


@pytest.mark.parametrize("database_url", DATABASE_URLS)
@async_adapter
async def test_iterate_outside_transaction_with_temp_table(database_url):
    """
    Same as test_iterate_outside_transaction_with_values but uses a
    temporary table instead of a list of values.
    """

    database_url = DatabaseURL(database_url)
    if database_url.dialect == "sqlite":
        pytest.skip("SQLite interface does not work with temporary tables.")

    async with Database(database_url) as database:
        query = "CREATE TEMPORARY TABLE no_transac(num INTEGER)"
        await database.execute(query)

        query = "INSERT INTO no_transac(num) VALUES (1), (2), (3), (4), (5)"
        await database.execute(query)

        query = "SELECT * FROM no_transac"
        iterate_results = []

        async for result in database.iterate(query=query):
            iterate_results.append(result)

        assert len(iterate_results) == 5


@pytest.mark.parametrize("database_url", DATABASE_URLS)
@pytest.mark.parametrize("select_query", [notes.select(), "SELECT * FROM notes"])
@async_adapter
async def test_column_names(database_url, select_query):
    """
    Test that column names are exposed correctly through `._mapping.keys()` on each row.
    """
    async with Database(database_url) as database:
        async with database.transaction(force_rollback=True):
            # insert values
            query = notes.insert()
            values = {"text": "example1", "completed": True}
            await database.execute(query, values)
            # fetch results
            results = await database.fetch_all(query=select_query)
            assert len(results) == 1

            assert sorted(results[0]._mapping.keys()) == ["completed", "id", "text"]
            assert results[0]["text"] == "example1"
            assert results[0]["completed"] == True


@pytest.mark.parametrize("database_url", DATABASE_URLS)
@async_adapter
async def test_postcompile_queries(database_url):
    """
    Since SQLAlchemy 1.4, IN operators needs to do render_postcompile
    """
    async with Database(database_url) as database:
        query = notes.insert()
        values = {"text": "example1", "completed": True}
        await database.execute(query, values)

        query = notes.select().where(notes.c.id.in_([2, 3]))
        results = await database.fetch_all(query=query)

        assert len(results) == 0


@pytest.mark.parametrize("database_url", DATABASE_URLS)
@async_adapter
async def test_result_named_access(database_url):
    async with Database(database_url) as database:
        query = notes.insert()
        values = {"text": "example1", "completed": True}
        await database.execute(query, values)

        query = notes.select().where(notes.c.text == "example1")
        result = await database.fetch_one(query=query)

        assert result.text == "example1"
        assert result.completed is True


@pytest.mark.parametrize("database_url", DATABASE_URLS)
@async_adapter
async def test_mapping_property_interface(database_url):
    """
    Test that all connections implement interface with `_mapping` property
    """
    async with Database(database_url) as database:
        query = notes.select()
        single_result = await database.fetch_one(query=query)
        assert single_result._mapping["text"] == "example1"
        assert single_result._mapping["completed"] is True

        list_result = await database.fetch_all(query=query)
        assert list_result[0]._mapping["text"] == "example1"
        assert list_result[0]._mapping["completed"] is True


@async_adapter
async def test_should_not_maintain_ref_when_no_cache_param():
    async with Database(
        "sqlite:///file::memory:",
        uri=True,
    ) as database:
        query = sqlalchemy.schema.CreateTable(notes)
        await database.execute(query)

        query = notes.insert()
        values = {"text": "example1", "completed": True}
        with pytest.raises(sqlite3.OperationalError):
            await database.execute(query, values)


@async_adapter
async def test_should_maintain_ref_when_cache_param():
    async with Database(
        "sqlite:///file::memory:?cache=shared",
        uri=True,
    ) as database:
        query = sqlalchemy.schema.CreateTable(notes)
        await database.execute(query)

        query = notes.insert()
        values = {"text": "example1", "completed": True}
        await database.execute(query, values)

        query = notes.select().where(notes.c.text == "example1")
        result = await database.fetch_one(query=query)
        assert result.text == "example1"
        assert result.completed is True


@async_adapter
async def test_should_remove_ref_on_disconnect():
    async with Database(
        "sqlite:///file::memory:?cache=shared",
        uri=True,
    ) as database:
        query = sqlalchemy.schema.CreateTable(notes)
        await database.execute(query)

        query = notes.insert()
        values = {"text": "example1", "completed": True}
        await database.execute(query, values)

    # Run garbage collection to reset the database if we dropped the reference
    gc.collect()

    async with Database(
        "sqlite:///file::memory:?cache=shared",
        uri=True,
    ) as database:
        query = notes.select()
        with pytest.raises(sqlite3.OperationalError):
            await database.fetch_all(query=query)


@pytest.mark.parametrize("database_url", DATABASE_URLS)
@async_adapter
async def test_mapping_property_interface(database_url):
    """
    Test that all connections implement interface with `_mapping` property
    """
    async with Database(database_url) as database:
        query = notes.insert()
        values = {"text": "example1", "completed": True}
        await database.execute(query, values)

        query = notes.select()
        single_result = await database.fetch_one(query=query)
        assert single_result._mapping["text"] == "example1"
        assert single_result._mapping["completed"] is True

        list_result = await database.fetch_all(query=query)
        assert list_result[0]._mapping["text"] == "example1"
        assert list_result[0]._mapping["completed"] is True<|MERGE_RESOLUTION|>--- conflicted
+++ resolved
@@ -5,12 +5,9 @@
 import gc
 import itertools
 import os
-<<<<<<< HEAD
-=======
 import re
 import sqlite3
 from typing import MutableMapping
->>>>>>> c2e4c5ba
 from unittest.mock import MagicMock, patch
 
 import pytest
@@ -182,9 +179,7 @@
             assert result == "example1"
 
             # fetch_val() with no rows
-            query = sqlalchemy.sql.select(*[notes.c.text]).where(
-                notes.c.text == "impossible"
-            )
+            query = sqlalchemy.sql.select(*[notes.c.text]).where(notes.c.text == "impossible")
             result = await database.fetch_val(query=query)
             assert result is None
 
@@ -501,9 +496,7 @@
             assert transaction._transaction is active_transaction
 
         async with database.transaction() as transaction:
-            await asyncio.create_task(
-                check_transaction(transaction, transaction._transaction)
-            )
+            await asyncio.create_task(check_transaction(transaction, transaction._transaction))
 
 
 @pytest.mark.parametrize("database_url", DATABASE_URLS)
@@ -516,14 +509,10 @@
     async with Database(database_url) as database:
         async with database.transaction():
             # Create a note
-            await database.execute(
-                notes.insert().values(id=1, text="setup", completed=True)
-            )
+            await database.execute(notes.insert().values(id=1, text="setup", completed=True))
 
             # Change the note from the same task
-            await database.execute(
-                notes.update().where(notes.c.id == 1).values(text="prior")
-            )
+            await database.execute(notes.update().where(notes.c.id == 1).values(text="prior"))
 
             # Confirm the change
             result = await database.fetch_one(notes.select().where(notes.c.id == 1))
@@ -531,9 +520,7 @@
 
             async def run_update_from_child_task(connection):
                 # Change the note from a child task
-                await connection.execute(
-                    notes.update().where(notes.c.id == 1).values(text="test")
-                )
+                await connection.execute(notes.update().where(notes.c.id == 1).values(text="test"))
 
             await asyncio.create_task(run_update_from_child_task(database.connection()))
 
@@ -586,9 +573,7 @@
 
     async def tx1(connection):
         async with connection.transaction():
-            await db.execute(
-                notes.insert(), values={"id": 1, "text": "tx1", "completed": False}
-            )
+            await db.execute(notes.insert(), values={"id": 1, "text": "tx1", "completed": False})
             setup.set()
             await done.wait()
 
@@ -890,9 +875,7 @@
 
     @database.transaction()
     async def insert_data():
-        await database.execute(
-            query=notes.insert().values(text="example", completed=True)
-        )
+        await database.execute(query=notes.insert().values(text="example", completed=True))
 
     async with database:
         await asyncio.gather(
