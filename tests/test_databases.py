import asyncio
import datetime
import functools
import os

import pytest
import sqlalchemy

from databases import Database, DatabaseURL

assert "TEST_DATABASE_URLS" in os.environ, "TEST_DATABASE_URLS is not set."

DATABASE_URLS = [url.strip() for url in os.environ["TEST_DATABASE_URLS"].split(",")]


class MyEpochType(sqlalchemy.types.TypeDecorator):
    impl = sqlalchemy.Integer

    epoch = datetime.date(1970, 1, 1)

    def process_bind_param(self, value, dialect):
        return (value - self.epoch).days

    def process_result_value(self, value, dialect):
        return self.epoch + datetime.timedelta(days=value)


metadata = sqlalchemy.MetaData()

notes = sqlalchemy.Table(
    "notes",
    metadata,
    sqlalchemy.Column("id", sqlalchemy.Integer, primary_key=True),
    sqlalchemy.Column("text", sqlalchemy.String(length=100)),
    sqlalchemy.Column("completed", sqlalchemy.Boolean),
)

# Used to test DateTime
articles = sqlalchemy.Table(
    "articles",
    metadata,
    sqlalchemy.Column("id", sqlalchemy.Integer, primary_key=True),
    sqlalchemy.Column("title", sqlalchemy.String(length=100)),
    sqlalchemy.Column("published", sqlalchemy.DateTime),
)

# Used to test JSON
session = sqlalchemy.Table(
    "session",
    metadata,
    sqlalchemy.Column("id", sqlalchemy.Integer, primary_key=True),
    sqlalchemy.Column("data", sqlalchemy.JSON),
)

# Used to test custom column types
custom_date = sqlalchemy.Table(
    "custom_date",
    metadata,
    sqlalchemy.Column("id", sqlalchemy.Integer, primary_key=True),
    sqlalchemy.Column("title", sqlalchemy.String(length=100)),
    sqlalchemy.Column("published", MyEpochType),
)


@pytest.fixture(autouse=True, scope="module")
def create_test_database():
    # Create test databases
    for url in DATABASE_URLS:
        database_url = DatabaseURL(url)
        if database_url.dialect == "mysql":
            url = str(database_url.replace(driver="pymysql"))
        engine = sqlalchemy.create_engine(url)
        metadata.create_all(engine)

    # Run the test suite
    yield

    # Drop test databases
    for url in DATABASE_URLS:
        database_url = DatabaseURL(url)
        if database_url.dialect == "mysql":
            url = str(database_url.replace(driver="pymysql"))
        engine = sqlalchemy.create_engine(url)
        metadata.drop_all(engine)


def async_adapter(wrapped_func):
    """
    Decorator used to run async test cases.
    """

    @functools.wraps(wrapped_func)
    def run_sync(*args, **kwargs):
        loop = asyncio.get_event_loop()
        task = wrapped_func(*args, **kwargs)
        return loop.run_until_complete(task)

    return run_sync


@pytest.mark.parametrize("database_url", DATABASE_URLS)
@async_adapter
async def test_queries(database_url):
    """
    Test that the basic `execute()`, `execute_many()`, `fetch_all()``, and
    `fetch_one()` interfaces are all supported.
    """
    async with Database(database_url) as database:
        async with database.transaction(force_rollback=True):
            # execute()
            query = notes.insert()
            values = {"text": "example1", "completed": True}
            await database.execute(query, values)

            # execute_many()
            query = notes.insert()
            values = [
                {"text": "example2", "completed": False},
                {"text": "example3", "completed": True},
            ]
            await database.execute_many(query, values)

            # fetch_all()
            query = notes.select()
            results = await database.fetch_all(query=query)
            assert len(results) == 3
            assert results[0]["text"] == "example1"
            assert results[0]["completed"] == True
            assert results[1]["text"] == "example2"
            assert results[1]["completed"] == False
            assert results[2]["text"] == "example3"
            assert results[2]["completed"] == True

            # fetch_one()
            query = notes.select()
            result = await database.fetch_one(query=query)
            assert result["text"] == "example1"
            assert result["completed"] == True

            # iterate()
            query = notes.select()
            iterate_results = []
            async for result in database.iterate(query=query):
                iterate_results.append(result)
            assert len(iterate_results) == 3
            assert iterate_results[0]["text"] == "example1"
            assert iterate_results[0]["completed"] == True
            assert iterate_results[1]["text"] == "example2"
            assert iterate_results[1]["completed"] == False
            assert iterate_results[2]["text"] == "example3"
            assert iterate_results[2]["completed"] == True


@pytest.mark.parametrize("database_url", DATABASE_URLS)
@async_adapter
async def test_results_support_mapping_interface(database_url):
    """
    Casting results to a dict should work, since the interface defines them
    as supporting the mapping interface.
    """
    async with Database(database_url) as database:
        async with database.transaction(force_rollback=True):
            # execute()
            query = notes.insert()
            values = {"text": "example1", "completed": True}
            await database.execute(query, values)

            # fetch_all()
            query = notes.select()
            results = await database.fetch_all(query=query)
            results_as_dicts = [dict(item) for item in results]

            assert len(results[0]) == 3
            assert len(results_as_dicts[0]) == 3

            assert isinstance(results_as_dicts[0]["id"], int)
            assert results_as_dicts[0]["text"] == "example1"
            assert results_as_dicts[0]["completed"] == True


@pytest.mark.parametrize("database_url", DATABASE_URLS)
@async_adapter
async def test_results_support_column_reference(database_url):
    """
    Casting results to a dict should work, since the interface defines them
    as supporting the mapping interface.
    """
    async with Database(database_url) as database:
        async with database.transaction(force_rollback=True):
            now = datetime.datetime.now().replace(microsecond=0)
            today = datetime.date.today()

            # execute()
            query = articles.insert()
            values = {"title": "Hello, world Article", "published": now}
            await database.execute(query, values)

            query = custom_date.insert()
            values = {"title": "Hello, world Custom", "published": today}
            await database.execute(query, values)

            # fetch_all()
            query = sqlalchemy.select([articles, custom_date])
            results = await database.fetch_all(query=query)
            assert len(results) == 1
            assert results[0][articles.c.title] == "Hello, world Article"
            assert results[0][articles.c.published] == now
            assert results[0][custom_date.c.title] == "Hello, world Custom"
            assert results[0][custom_date.c.published] == today


@pytest.mark.parametrize("database_url", DATABASE_URLS)
@async_adapter
async def test_fetch_one_returning_no_results(database_url):
    """
    fetch_one should return `None` when no results match.
    """
    async with Database(database_url) as database:
        async with database.transaction(force_rollback=True):
            # fetch_all()
            query = notes.select()
            result = await database.fetch_one(query=query)
            assert result is None


@pytest.mark.parametrize("database_url", DATABASE_URLS)
@async_adapter
async def test_execute_return_val(database_url):
    """
    Test using return value from `execute()` to get an inserted primary key.
    """
    async with Database(database_url) as database:
        async with database.transaction(force_rollback=True):
            query = notes.insert()
            values = {"text": "example1", "completed": True}
            pk = await database.execute(query, values)

            assert isinstance(pk, int)
            query = notes.select().where(notes.c.id == pk)
            result = await database.fetch_one(query)
            assert result["text"] == "example1"
            assert result["completed"] == True


@pytest.mark.parametrize("database_url", DATABASE_URLS)
@async_adapter
async def test_rollback_isolation(database_url):
    """
    Ensure that `database.transaction(force_rollback=True)` provides strict isolation.
    """

    async with Database(database_url) as database:
        # Perform some INSERT operations on the database.
        async with database.transaction(force_rollback=True):
            query = notes.insert().values(text="example1", completed=True)
            await database.execute(query)

        # Ensure INSERT operations have been rolled back.
        query = notes.select()
        results = await database.fetch_all(query=query)
        assert len(results) == 0


@pytest.mark.parametrize("database_url", DATABASE_URLS)
@async_adapter
async def test_transaction_commit(database_url):
    """
    Ensure that transaction commit is supported.
    """
    async with Database(database_url) as database:
        async with database.transaction(force_rollback=True):
            async with database.transaction():
                query = notes.insert().values(text="example1", completed=True)
                await database.execute(query)

            query = notes.select()
            results = await database.fetch_all(query=query)
            assert len(results) == 1


@pytest.mark.parametrize("database_url", DATABASE_URLS)
@async_adapter
async def test_transaction_rollback(database_url):
    """
    Ensure that transaction rollback is supported.
    """

    async with Database(database_url) as database:
        async with database.transaction(force_rollback=True):
            try:
                async with database.transaction():
                    query = notes.insert().values(text="example1", completed=True)
                    await database.execute(query)
                    raise RuntimeError()
            except RuntimeError:
                pass

            query = notes.select()
            results = await database.fetch_all(query=query)
            assert len(results) == 0


@pytest.mark.parametrize("database_url", DATABASE_URLS)
@async_adapter
async def test_transaction_commit_low_level(database_url):
    """
    Ensure that an explicit `await transaction.commit()` is supported.
    """

    async with Database(database_url) as database:
        async with database.transaction(force_rollback=True):
            transaction = await database.transaction()
            try:
                query = notes.insert().values(text="example1", completed=True)
                await database.execute(query)
            except:  # pragma: no cover
                await transaction.rollback()
            else:
                await transaction.commit()

            query = notes.select()
            results = await database.fetch_all(query=query)
            assert len(results) == 1


@pytest.mark.parametrize("database_url", DATABASE_URLS)
@async_adapter
async def test_transaction_rollback_low_level(database_url):
    """
    Ensure that an explicit `await transaction.rollback()` is supported.
    """

    async with Database(database_url) as database:
        async with database.transaction(force_rollback=True):
            transaction = await database.transaction()
            try:
                query = notes.insert().values(text="example1", completed=True)
                await database.execute(query)
                raise RuntimeError()
            except:
                await transaction.rollback()
            else:  # pragma: no cover
                await transaction.commit()

            query = notes.select()
            results = await database.fetch_all(query=query)
            assert len(results) == 0


@pytest.mark.parametrize("database_url", DATABASE_URLS)
@async_adapter
async def test_transaction_decorator(database_url):
    """
    Ensure that @database.transaction() is supported.
    """
    async with Database(database_url, force_rollback=True) as database:

        @database.transaction()
        async def insert_data(raise_exception):
            query = notes.insert().values(text="example", completed=True)
            await database.execute(query)
            if raise_exception:
                raise RuntimeError()

        with pytest.raises(RuntimeError):
            await insert_data(raise_exception=True)

        query = notes.select()
        results = await database.fetch_all(query=query)
        assert len(results) == 0

        await insert_data(raise_exception=False)

        query = notes.select()
        results = await database.fetch_all(query=query)
        assert len(results) == 1


@pytest.mark.parametrize("database_url", DATABASE_URLS)
@async_adapter
async def test_datetime_field(database_url):
    """
    Test DataTime columns, to ensure records are coerced to/from proper Python types.
    """

    async with Database(database_url) as database:
        async with database.transaction(force_rollback=True):
            now = datetime.datetime.now().replace(microsecond=0)

            # execute()
            query = articles.insert()
            values = {"title": "Hello, world", "published": now}
            await database.execute(query, values)

            # fetch_all()
            query = articles.select()
            results = await database.fetch_all(query=query)
            assert len(results) == 1
            assert results[0]["title"] == "Hello, world"
            assert results[0]["published"] == now


@pytest.mark.parametrize("database_url", DATABASE_URLS)
@async_adapter
async def test_json_field(database_url):
    """
    Test JSON columns, to ensure correct cross-database support.
    """

    async with Database(database_url) as database:
        async with database.transaction(force_rollback=True):
            # execute()
            query = session.insert()
            values = {"data": {"text": "hello", "boolean": True, "int": 1}}
            await database.execute(query, values)

            # fetch_all()
            query = session.select()
            results = await database.fetch_all(query=query)
            assert len(results) == 1
            assert results[0]["data"] == {"text": "hello", "boolean": True, "int": 1}


@pytest.mark.parametrize("database_url", DATABASE_URLS)
@async_adapter
async def test_custom_field(database_url):
    """
    Test custom column types.
    """

    async with Database(database_url) as database:
        async with database.transaction(force_rollback=True):
            today = datetime.date.today()

            # execute()
            query = custom_date.insert()
            values = {"title": "Hello, world", "published": today}
            await database.execute(query, values)

            # fetch_all()
            query = custom_date.select()
            results = await database.fetch_all(query=query)
            assert len(results) == 1
            assert results[0]["title"] == "Hello, world"
            assert results[0]["published"] == today


@pytest.mark.parametrize("database_url", DATABASE_URLS)
@async_adapter
async def test_connections_isolation(database_url):
    """
    Ensure that changes are visible between different connections.
    To check this we have to not create a transaction, so that
    each query ends up on a different connection from the pool.
    """

    async with Database(database_url) as database:
        try:
            query = notes.insert().values(text="example1", completed=True)
            await database.execute(query)

            query = notes.select()
            results = await database.fetch_all(query=query)
            assert len(results) == 1
        finally:
            query = notes.delete()
            await database.execute(query)


@pytest.mark.parametrize("database_url", DATABASE_URLS)
@async_adapter
async def test_commit_on_root_transaction(database_url):
    """
    Because our tests are generally wrapped in rollback-islation, they
    don't have coverage for commiting the root transaction.

    Deal with this here, and delete the records rather than rolling back.
    """

    async with Database(database_url) as database:
        try:
            async with database.transaction():
                query = notes.insert().values(text="example1", completed=True)
                await database.execute(query)

            query = notes.select()
            results = await database.fetch_all(query=query)
            assert len(results) == 1
        finally:
            query = notes.delete()
            await database.execute(query)


@pytest.mark.parametrize("database_url", DATABASE_URLS)
@async_adapter
async def test_connect_and_disconnect(database_url):
    """
    Test explicit connect() and disconnect().
    """
    database = Database(database_url)

    assert not database.is_connected
    await database.connect()
    assert database.is_connected
    await database.disconnect()
    assert not database.is_connected


@pytest.mark.parametrize("database_url", DATABASE_URLS)
@async_adapter
async def test_connection_context(database_url):
    """
    Test connection contexts are task-local.
    """
    async with Database(database_url) as database:
        async with database.connection() as connection_1:
            async with database.connection() as connection_2:
                assert connection_1 is connection_2

    async with Database(database_url) as database:
        connection_1 = None
        connection_2 = None
        test_complete = asyncio.Event()

        async def get_connection_1():
            nonlocal connection_1

            async with database.connection() as connection:
                connection_1 = connection
                await test_complete.wait()

        async def get_connection_2():
            nonlocal connection_2

            async with database.connection() as connection:
                connection_2 = connection
                await test_complete.wait()

        loop = asyncio.get_event_loop()
        task_1 = loop.create_task(get_connection_1())
        task_2 = loop.create_task(get_connection_2())
        while connection_1 is None or connection_2 is None:
            await asyncio.sleep(0.000001)
        assert connection_1 is not connection_2
        test_complete.set()
        await task_1
        await task_2


@pytest.mark.parametrize("database_url", DATABASE_URLS)
@async_adapter
async def test_connection_context_with_raw_connection(database_url):
    """
    Test connection contexts with respect to the raw connection.
    """
    async with Database(database_url) as database:
        async with database.connection() as connection_1:
            async with database.connection() as connection_2:
                assert connection_1 is connection_2
                assert connection_1.raw_connection is connection_2.raw_connection


@pytest.mark.parametrize("database_url", DATABASE_URLS)
@async_adapter
async def test_queries_with_expose_backend_connection(database_url):
    """
    Replication of `execute()`, `execute_many()`, `fetch_all()``, and
    `fetch_one()` using the raw driver interface.
    """
    async with Database(database_url) as database:
        async with database.connection() as connection:
            async with database.transaction(force_rollback=True):
                # Get the raw connection
                raw_connection = connection.raw_connection

                # Insert query
                if str(database_url).startswith("mysql"):
                    insert_query = "INSERT INTO notes (text, completed) VALUES (%s, %s)"
                else:
                    insert_query = "INSERT INTO notes (text, completed) VALUES ($1, $2)"

                # execute()
                values = ("example1", True)

                if str(database_url).startswith("postgresql"):
                    await raw_connection.execute(insert_query, *values)
                elif str(database_url).startswith("mysql"):
                    cursor = await raw_connection.cursor()
                    await cursor.execute(insert_query, values)
                elif str(database_url).startswith("sqlite"):
                    await raw_connection.execute(insert_query, values)

                # execute_many()
                values = [("example2", False), ("example3", True)]

                if str(database_url).startswith("mysql"):
                    cursor = await raw_connection.cursor()
                    await cursor.executemany(insert_query, values)
                else:
                    await raw_connection.executemany(insert_query, values)

                # Select query
                select_query = "SELECT notes.id, notes.text, notes.completed FROM notes"

                # fetch_all()
                if str(database_url).startswith("postgresql"):
                    results = await raw_connection.fetch(select_query)
                elif str(database_url).startswith("mysql"):
                    cursor = await raw_connection.cursor()
                    await cursor.execute(select_query)
                    results = await cursor.fetchall()
                elif str(database_url).startswith("sqlite"):
                    results = await raw_connection.execute_fetchall(select_query)

                assert len(results) == 3
                # Raw output for the raw request
                assert results[0][1] == "example1"
                assert results[0][2] == True
                assert results[1][1] == "example2"
                assert results[1][2] == False
                assert results[2][1] == "example3"
                assert results[2][2] == True

                # fetch_one()
                if str(database_url).startswith("postgresql"):
                    result = await raw_connection.fetchrow(select_query)
                else:
                    cursor = await raw_connection.cursor()
                    await cursor.execute(select_query)
                    result = await cursor.fetchone()

                # Raw output for the raw request
                assert result[1] == "example1"
                assert result[2] == True


@pytest.mark.parametrize("database_url", DATABASE_URLS)
@async_adapter
<<<<<<< HEAD
async def test_connection_acquire_and_release(database_url):
    """
    Test for the `connection = await database.connection() ... connection.release()`
    """
    # Get the database back-end via the context manager
    async with Database(database_url) as database:
        # Part 1: Context manager
        # Get the connection via the context manager
        async with database.connection() as connection_1:
            # Check the connection in the context manager
            assert connection_1 is database._connection_context.get()
            # Check the number of connection
            assert connection_1._connection_counter == 1
            # Check the connection works
            data = await connection_1.fetch_all(sqlalchemy.text("select * from notes"))
            assert data == []
        # Check the connection is released
        assert connection_1._connection._connection is None
        # Check the number of connection
        assert connection_1._connection_counter == 0

        # Part 2: explicit/function call
        # Get the connection explicitly
        # (but via the context manager behind the scene)
        connection_2 = await database.connection()
        # Check the connection in the context manager
        assert connection_2 is database._connection_context.get()
        # Check the number of connection
        assert connection_2._connection_counter == 1
        # Check the connection works
        data = await connection_2.fetch_all(sqlalchemy.text("select * from notes"))
        assert data == []
        # Release the connection explicitly
        await connection_2.release()
        # Check the connection is released
        assert connection_2._connection._connection is None
        # Check the number of connection
        assert connection_2._connection_counter == 0

        assert connection_1 is connection_2  # Hm?
=======
async def test_database_url_interface(database_url):
    """
    Test that Database instances expose a `.url` attribute.
    """
    async with Database(database_url) as database:
        assert isinstance(database.url, DatabaseURL)
        assert database.url == database_url
>>>>>>> aec964c8
<|MERGE_RESOLUTION|>--- conflicted
+++ resolved
@@ -636,7 +636,17 @@
 
 @pytest.mark.parametrize("database_url", DATABASE_URLS)
 @async_adapter
-<<<<<<< HEAD
+async def test_database_url_interface(database_url):
+    """
+    Test that Database instances expose a `.url` attribute.
+    """
+    async with Database(database_url) as database:
+        assert isinstance(database.url, DatabaseURL)
+        assert database.url == database_url
+
+
+@pytest.mark.parametrize("database_url", DATABASE_URLS)
+@async_adapter
 async def test_connection_acquire_and_release(database_url):
     """
     Test for the `connection = await database.connection() ... connection.release()`
@@ -676,13 +686,4 @@
         # Check the number of connection
         assert connection_2._connection_counter == 0
 
-        assert connection_1 is connection_2  # Hm?
-=======
-async def test_database_url_interface(database_url):
-    """
-    Test that Database instances expose a `.url` attribute.
-    """
-    async with Database(database_url) as database:
-        assert isinstance(database.url, DatabaseURL)
-        assert database.url == database_url
->>>>>>> aec964c8
+        assert connection_1 is connection_2  # Hm?