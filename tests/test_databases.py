--- conflicted
+++ resolved
@@ -4,10 +4,7 @@
 import functools
 import os
 import re
-<<<<<<< HEAD
 import sys
-=======
->>>>>>> 5fc73704
 from unittest.mock import MagicMock, patch
 
 import pytest
@@ -20,7 +17,6 @@
 DATABASE_URLS = [url.strip() for url in os.environ["TEST_DATABASE_URLS"].split(",")]
 
 
-<<<<<<< HEAD
 def mysql_versions(wrapped_func):
     """
     Decorator used to handle multiple versions of Python for mysql drivers
@@ -38,8 +34,6 @@
     return check
 
 
-=======
->>>>>>> 5fc73704
 class AsyncMock(MagicMock):
     async def __call__(self, *args, **kwargs):
         return super(AsyncMock, self).__call__(*args, **kwargs)
@@ -107,11 +101,7 @@
     # Create test database with tables creation
     for url in DATABASE_URLS:
         database_url = DatabaseURL(url)
-<<<<<<< HEAD
         if database_url.scheme in ["mysql", "mysql+aiomysql", "mysql+asyncmy"]:
-=======
-        if database_url.scheme in ["mysql", "mysql+aiomysql"]:
->>>>>>> 5fc73704
             url = str(database_url.replace(driver="pymysql"))
         elif database_url.scheme in [
             "postgresql+aiopg",
@@ -130,11 +120,7 @@
     # Drop test databases
     for url in DATABASE_URLS:
         database_url = DatabaseURL(url)
-<<<<<<< HEAD
         if database_url.scheme in ["mysql", "mysql+aiomysql", "mysql+asyncmy"]:
-=======
-        if database_url.scheme in ["mysql", "mysql+aiomysql"]:
->>>>>>> 5fc73704
             url = str(database_url.replace(driver="pymysql"))
         elif database_url.scheme in [
             "postgresql+aiopg",
@@ -946,10 +932,7 @@
                 # Insert query
                 if database.url.scheme in [
                     "mysql",
-<<<<<<< HEAD
                     "mysql+asyncmy",
-=======
->>>>>>> 5fc73704
                     "mysql+aiomysql",
                     "postgresql+aiopg",
                 ]:
@@ -967,12 +950,9 @@
                 ]:
                     cursor = await raw_connection.cursor()
                     await cursor.execute(insert_query, values)
-<<<<<<< HEAD
                 elif database.url.scheme == "mysql+asyncmy":
                     async with raw_connection.cursor() as cursor:
                         await cursor.execute(insert_query, values)
-=======
->>>>>>> 5fc73704
                 elif database.url.scheme in ["postgresql", "postgresql+asyncpg"]:
                     await raw_connection.execute(insert_query, *values)
                 elif database.url.scheme in ["sqlite", "sqlite+aiosqlite"]:
@@ -1007,13 +987,10 @@
                     cursor = await raw_connection.cursor()
                     await cursor.execute(select_query)
                     results = await cursor.fetchall()
-<<<<<<< HEAD
                 elif database.url.scheme == "mysql+asyncmy":
                     async with raw_connection.cursor() as cursor:
                         await cursor.execute(select_query)
                         results = await cursor.fetchall()
-=======
->>>>>>> 5fc73704
                 elif database.url.scheme in ["postgresql", "postgresql+asyncpg"]:
                     results = await raw_connection.fetch(select_query)
                 elif database.url.scheme in ["sqlite", "sqlite+aiosqlite"]:
