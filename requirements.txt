-e .

# Async database drivers
asyncmy==0.2.7
<<<<<<< HEAD
aiopg==1.4.0
=======
>>>>>>> c2e4c5ba
aiomysql==0.1.1
aiosqlite==0.17.0
asyncpg==0.26.0

# Sync database drivers for standard tooling around setup/teardown/migrations.
psycopg2-binary==2.9.5
pymysql==1.0.2

# Testing
autoflake==1.4
black==22.6.0
httpx==0.24.1
isort==5.10.1
mypy==0.971
pytest==7.1.2
pytest-cov==3.0.0
starlette==0.27.0
requests==2.31.0

# Documentation
mkdocs==1.3.1
mkdocs-material==8.3.9
mkautodoc==0.1.0

# Packaging
twine==4.0.1
wheel==0.38.1<|MERGE_RESOLUTION|>--- conflicted
+++ resolved
@@ -2,16 +2,13 @@
 
 # Async database drivers
 asyncmy==0.2.7
-<<<<<<< HEAD
-aiopg==1.4.0
-=======
->>>>>>> c2e4c5ba
 aiomysql==0.1.1
+aiopg==1.3.4
 aiosqlite==0.17.0
 asyncpg==0.26.0
 
 # Sync database drivers for standard tooling around setup/teardown/migrations.
-psycopg2-binary==2.9.5
+psycopg2-binary==2.9.3
 pymysql==1.0.2
 
 # Testing
